
<<<<<<< HEAD
__all__ = [ 'ClassificationDataset', 'RegressionDataset', 'MultiDataset',
=======
__all__ = [ 'ClassificationDataset', 'RegressionDataset',
>>>>>>> a6f16844
            'BaseDataset', 'check_compatibility',
            'pyradigm', 'MLDataset', 'cli_run']

from sys import version_info


if version_info.major >= 3:
    from pyradigm.base import BaseDataset
    from pyradigm.classify import ClassificationDataset
    from pyradigm.regress import RegressionDataset
    from pyradigm.pyradigm import MLDataset, cli_run
<<<<<<< HEAD
    from pyradigm.multiple import MultiDataset
=======
    from pyradigm.multiple import MultiDatasetClassify, MultiDatasetRegress
>>>>>>> a6f16844
    from pyradigm.utils import check_compatibility
else:
    raise NotImplementedError('pyradigm supports only Python 3 or higher! '
                              'Upgrade to Python 3+ is recommended.')


from ._version import get_versions
__version__ = get_versions()['version']
del get_versions<|MERGE_RESOLUTION|>--- conflicted
+++ resolved
@@ -1,9 +1,5 @@
 
-<<<<<<< HEAD
-__all__ = [ 'ClassificationDataset', 'RegressionDataset', 'MultiDataset',
-=======
 __all__ = [ 'ClassificationDataset', 'RegressionDataset',
->>>>>>> a6f16844
             'BaseDataset', 'check_compatibility',
             'pyradigm', 'MLDataset', 'cli_run']
 
@@ -15,11 +11,7 @@
     from pyradigm.classify import ClassificationDataset
     from pyradigm.regress import RegressionDataset
     from pyradigm.pyradigm import MLDataset, cli_run
-<<<<<<< HEAD
-    from pyradigm.multiple import MultiDataset
-=======
     from pyradigm.multiple import MultiDatasetClassify, MultiDatasetRegress
->>>>>>> a6f16844
     from pyradigm.utils import check_compatibility
 else:
     raise NotImplementedError('pyradigm supports only Python 3 or higher! '
