--- conflicted
+++ resolved
@@ -10,8 +10,6 @@
 from pyradigm.base import is_iterable_but_not_str, BaseDataset
 from warnings import warn
 
-<<<<<<< HEAD
-=======
 def load_dataset(ds_path):
     """Convenience utility to quickly load any type of pyradigm dataset"""
 
@@ -54,7 +52,6 @@
     return ds
 
 
->>>>>>> a6f16844
 def check_compatibility(datasets,
                         class_type,
                         reqd_num_features=None,
@@ -166,8 +163,6 @@
 
     return all(compatible), compatible, dim_mismatch, \
            (pivot.num_samplets, reqd_num_features)
-<<<<<<< HEAD
-=======
 
 def attr_generator(attr_type, count):
     """Generates distributions of a given type"""
@@ -189,7 +184,6 @@
                          ' Or an array of values to sample from.'
                          ' Type can also be age, sex, gender, weight, or site.')
 
->>>>>>> a6f16844
 
 def make_random_dataset(max_num_classes=20,
                         min_class_size=20,
